# LAMMPS Log Reader Streamlit App

Streamlit interface for exploring LAMMPS simulation logs with multi-run plotting, running averages, and export helpers to support rapid hydrogen storage analysis workflows.

## Prerequisites
Python 3.10+ recommended.

## Install (choose one)
```bash
# Option A: virtualenv (venv)
python -m venv .venv
source .venv/bin/activate  # mac/linux
.venv\\Scripts\\Activate.ps1  # Windows PowerShell
pip install -r requirements.txt
```

```bash
# Option B: Conda environment
# No conda yet? Install Miniconda from https://docs.conda.io/en/latest/miniconda.html
conda create -n lmp-log-reader python=3.11 -y
# or conda env create -f environment.yml
conda activate lmp-log-reader
pip install -r requirements.txt
```

## Run
```bash
# From the repository root
streamlit run streamlit_lmp_log_reader/app.py
```
<<<<<<< HEAD

## Docs
Official setup guidance: https://docs.streamlit.io/ · https://docs.conda.io/en/latest/ · https://henriasv.github.io/lammps-logfile/

## Why use this over henriasv/lammps-logfile alone?
- No-code web UI that overlays multiple runs, live-tails logs, and exports plots, while still leveraging the `lammps-logfile` parser under the hood.
- Hydrogen storage workflows benefit from built-in derived-series formulas, smoothing/downsampling options, and preset export/import for reproducible dashboards.
- Dedicated tabs summarize WARNING/ERROR lines, timing breakdowns, and prefix-matched commands so anomalies surface without additional scripting.
=======

## Docs
Official setup guidance: https://docs.streamlit.io/ · https://docs.conda.io/en/latest/ · https://henriasv.github.io/lammps-logfile/
>>>>>>> 8de02b00
<|MERGE_RESOLUTION|>--- conflicted
+++ resolved
@@ -28,17 +28,6 @@
 # From the repository root
 streamlit run streamlit_lmp_log_reader/app.py
 ```
-<<<<<<< HEAD
 
 ## Docs
-Official setup guidance: https://docs.streamlit.io/ · https://docs.conda.io/en/latest/ · https://henriasv.github.io/lammps-logfile/
-
-## Why use this over henriasv/lammps-logfile alone?
-- No-code web UI that overlays multiple runs, live-tails logs, and exports plots, while still leveraging the `lammps-logfile` parser under the hood.
-- Hydrogen storage workflows benefit from built-in derived-series formulas, smoothing/downsampling options, and preset export/import for reproducible dashboards.
-- Dedicated tabs summarize WARNING/ERROR lines, timing breakdowns, and prefix-matched commands so anomalies surface without additional scripting.
-=======
-
-## Docs
-Official setup guidance: https://docs.streamlit.io/ · https://docs.conda.io/en/latest/ · https://henriasv.github.io/lammps-logfile/
->>>>>>> 8de02b00
+Official setup guidance: https://docs.streamlit.io/ · https://docs.conda.io/en/latest/ · https://henriasv.github.io/lammps-logfile/